{
	"'s', 'm', 'h', 'd', 'w' or '-1' for no expiration.": "'s', 'm', 'h', 'd', 'w' o '-1' para walay expiration.",
	"(Beta)": "(Beta)",
	"(e.g. `sh webui.sh --api`)": "(pananglitan `sh webui.sh --api`)",
	"(latest)": "",
	"{{ models }}": "",
	"{{ owner }}: You cannot delete a base model": "",
	"{{modelName}} is thinking...": "{{modelName}} hunahunaa...",
	"{{user}}'s Chats": "",
	"{{webUIName}} Backend Required": "Backend {{webUIName}} gikinahanglan",
	"A task model is used when performing tasks such as generating titles for chats and web search queries": "",
	"a user": "usa ka user",
	"About": "Mahitungod sa",
	"Account": "Account",
	"Account Activation Pending": "",
	"Accurate information": "",
	"Active Users": "",
	"Add": "",
	"Add a model id": "",
	"Add a short description about what this model does": "",
	"Add a short title for this prompt": "Pagdugang og usa ka mubo nga titulo alang niini nga prompt",
	"Add a tag": "Pagdugang og tag",
	"Add custom prompt": "Pagdugang og custom prompt",
	"Add Docs": "Pagdugang og mga dokumento",
	"Add Files": "Idugang ang mga file",
	"Add Memory": "",
	"Add message": "Pagdugang og mensahe",
	"Add Model": "",
	"Add Tags": "idugang ang mga tag",
	"Add User": "",
	"Adjusting these settings will apply changes universally to all users.": "Ang pag-adjust niini nga mga setting magamit ang mga pagbag-o sa tanan nga tiggamit.",
	"admin": "Administrator",
	"Admin": "",
	"Admin Panel": "Admin Panel",
	"Admin Settings": "Mga setting sa administratibo",
	"Admins have access to all tools at all times; users need tools assigned per model in the workspace.": "",
	"Advanced Parameters": "advanced settings",
	"Advanced Params": "",
	"all": "tanan",
	"All Documents": "",
	"All Users": "Ang tanan nga mga tiggamit",
	"Allow": "Sa pagtugot",
	"Allow Chat Deletion": "Tugoti nga mapapas ang mga chat",
	"Allow non-local voices": "",
	"Allow User Location": "",
	"alphanumeric characters and hyphens": "alphanumeric nga mga karakter ug hyphen",
	"Already have an account?": "Naa na kay account ?",
	"an assistant": "usa ka katabang",
	"and": "Ug",
	"and create a new shared link.": "",
	"API Base URL": "API Base URL",
	"API Key": "yawe sa API",
	"API Key created.": "",
	"API keys": "",
	"April": "",
	"Archive": "",
	"Archive All Chats": "",
	"Archived Chats": "pagrekord sa chat",
	"are allowed - Activate this command by typing": "gitugotan - I-enable kini nga sugo pinaagi sa pag-type",
	"Are you sure?": "Sigurado ka ?",
	"Attach file": "Ilakip ang usa ka file",
	"Attention to detail": "Pagtagad sa mga detalye",
	"Audio": "Audio",
	"August": "",
	"Auto-playback response": "Autoplay nga tubag",
	"AUTOMATIC1111 Base URL": "Base URL AUTOMATIC1111",
	"AUTOMATIC1111 Base URL is required.": "Ang AUTOMATIC1111 base URL gikinahanglan.",
	"available!": "magamit!",
	"Back": "Balik",
	"Bad Response": "",
	"Banners": "",
	"Base Model (From)": "",
	"Batch Size (num_batch)": "",
	"before": "",
	"Being lazy": "",
	"Brave Search API Key": "",
	"Bypass SSL verification for Websites": "",
	"Call": "",
	"Call feature is not supported when using Web STT engine": "",
	"Camera": "",
	"Cancel": "Pagkanselar",
	"Capabilities": "",
	"Change Password": "Usba ang password",
	"Chat": "Panaghisgot",
	"Chat Background Image": "",
	"Chat Bubble UI": "",
	"Chat direction": "",
	"Chat History": "Kasaysayan sa chat",
	"Chat History is off for this browser.": "Ang kasaysayan sa chat gi-disable alang niini nga browser.",
	"Chats": "Mga panaghisgot",
	"Check Again": "Susiha pag-usab",
	"Check for updates": "Susiha ang mga update",
	"Checking for updates...": "Pagsusi alang sa mga update...",
	"Choose a model before saving...": "Pagpili og template sa dili pa i-save...",
	"Chunk Overlap": "Block overlap",
	"Chunk Params": "Mga Setting sa Block",
	"Chunk Size": "Gidak-on sa block",
	"Citation": "Mga kinutlo",
	"Clear memory": "",
	"Click here for help.": "I-klik dinhi alang sa tabang.",
	"Click here to": "",
	"Click here to download user import template file.": "",
	"Click here to select": "I-klik dinhi aron makapili",
	"Click here to select a csv file.": "",
	"Click here to select a py file.": "",
	"Click here to select documents.": "Pag-klik dinhi aron mapili ang mga dokumento.",
	"click here.": "I-klik dinhi.",
	"Click on the user role button to change a user's role.": "I-klik ang User Role button aron usbon ang role sa user.",
	"Clone": "",
	"Close": "Suod nga",
	"Collection": "Koleksyon",
	"ComfyUI": "",
	"ComfyUI Base URL": "",
	"ComfyUI Base URL is required.": "",
	"Command": "Pag-order",
	"Concurrent Requests": "",
	"Confirm": "",
	"Confirm Password": "Kumpirma ang password",
	"Confirm your action": "",
	"Connections": "Mga koneksyon",
	"Contact Admin for WebUI Access": "",
	"Content": "Kontento",
	"Context Length": "Ang gitas-on sa konteksto",
	"Continue Response": "",
	"Continue with {{provider}}": "",
	"Copied shared chat URL to clipboard!": "",
	"Copy": "",
	"Copy last code block": "Kopyaha ang katapusang bloke sa code",
	"Copy last response": "Kopyaha ang kataposang tubag",
	"Copy Link": "",
	"Copying to clipboard was successful!": "Ang pagkopya sa clipboard malampuson!",
	"Create a model": "",
	"Create Account": "Paghimo og account",
	"Create new key": "",
	"Create new secret key": "",
	"Created at": "Gihimo ang",
	"Created At": "",
	"Created by": "",
	"CSV Import": "",
	"Current Model": "Kasamtangang modelo",
	"Current Password": "Kasamtangang Password",
	"Custom": "Custom",
	"Customize models for a specific purpose": "",
	"Dark": "Ngitngit",
	"Dashboard": "",
	"Database": "Database",
	"December": "",
	"Default": "Pinaagi sa default",
	"Default (Automatic1111)": "Default (Awtomatiko1111)",
	"Default (SentenceTransformers)": "",
	"Default Model": "",
	"Default model updated": "Gi-update nga default template",
	"Default Prompt Suggestions": "Default nga prompt nga mga sugyot",
	"Default User Role": "Default nga Papel sa Gumagamit",
	"delete": "DELETE",
	"Delete": "",
	"Delete a model": "Pagtangtang sa usa ka template",
	"Delete All Chats": "",
	"Delete chat": "Pagtangtang sa panaghisgot",
	"Delete Chat": "",
	"Delete chat?": "",
	"delete this link": "",
	"Delete User": "",
	"Deleted {{deleteModelTag}}": "{{deleteModelTag}} gipapas",
	"Deleted {{name}}": "",
	"Description": "Deskripsyon",
	"Didn't fully follow instructions": "",
	"Discover a model": "",
	"Discover a prompt": "Pagkaplag usa ka prompt",
	"Discover, download, and explore custom prompts": "Pagdiskubre, pag-download ug pagsuhid sa mga naandan nga pag-aghat",
	"Discover, download, and explore model presets": "Pagdiskobre, pag-download, ug pagsuhid sa mga preset sa template",
	"Dismissible": "",
	"Display Emoji in Call": "",
	"Display the username instead of You in the Chat": "Ipakita ang username imbes nga 'Ikaw' sa Panaghisgutan",
	"Document": "Dokumento",
	"Document Settings": "Mga Setting sa Dokumento",
	"Documentation": "",
	"Documents": "Mga dokumento",
	"does not make any external connections, and your data stays securely on your locally hosted server.": "wala maghimo ug eksternal nga koneksyon, ug ang imong data nagpabiling luwas sa imong lokal nga host server.",
	"Don't Allow": "Dili tugotan",
	"Don't have an account?": "Wala kay account ?",
	"Don't like the style": "",
	"Download": "",
	"Download canceled": "",
	"Download Database": "I-download ang database",
	"Drop any files here to add to the conversation": "Ihulog ang bisan unsang file dinhi aron idugang kini sa panag-istoryahanay",
	"e.g. '30s','10m'. Valid time units are 's', 'm', 'h'.": "p. ",
	"Edit": "",
	"Edit Doc": "I-edit ang dokumento",
	"Edit Memory": "",
	"Edit User": "I-edit ang tiggamit",
	"Email": "E-mail",
	"Embedding Batch Size": "",
	"Embedding Model": "",
	"Embedding Model Engine": "",
	"Embedding model set to \"{{embedding_model}}\"": "",
	"Enable Chat History": "I-enable ang kasaysayan sa chat",
	"Enable Community Sharing": "",
	"Enable New Sign Ups": "I-enable ang bag-ong mga rehistro",
	"Enable Web Search": "",
	"Ensure your CSV file includes 4 columns in this order: Name, Email, Password, Role.": "",
	"Enter {{role}} message here": "Pagsulod sa mensahe {{role}} dinhi",
	"Enter a detail about yourself for your LLMs to recall": "",
	"Enter Brave Search API Key": "",
	"Enter Chunk Overlap": "Pagsulod sa block overlap",
	"Enter Chunk Size": "Isulod ang block size",
	"Enter Github Raw URL": "",
	"Enter Google PSE API Key": "",
	"Enter Google PSE Engine Id": "",
	"Enter Image Size (e.g. 512x512)": "Pagsulod sa gidak-on sa hulagway (pananglitan 512x512)",
	"Enter language codes": "",
	"Enter model tag (e.g. {{modelTag}})": "Pagsulod sa template tag (e.g. {{modelTag}})",
	"Enter Number of Steps (e.g. 50)": "Pagsulod sa gidaghanon sa mga lakang (e.g. 50)",
	"Enter Score": "",
	"Enter Searxng Query URL": "",
	"Enter Serper API Key": "",
	"Enter Serply API Key": "",
	"Enter Serpstack API Key": "",
	"Enter stop sequence": "Pagsulod sa katapusan nga han-ay",
	"Enter Tavily API Key": "",
	"Enter Top K": "Pagsulod sa Top K",
	"Enter URL (e.g. http://127.0.0.1:7860/)": "Pagsulod sa URL (e.g. http://127.0.0.1:7860/)",
	"Enter URL (e.g. http://localhost:11434)": "",
	"Enter Your Email": "Pagsulod sa imong e-mail address",
	"Enter Your Full Name": "Ibutang ang imong tibuok nga ngalan",
	"Enter Your Password": "Ibutang ang imong password",
	"Enter Your Role": "",
	"Error": "",
	"Experimental": "Eksperimento",
	"Export": "",
	"Export All Chats (All Users)": "I-export ang tanan nga mga chat (Tanan nga tiggamit)",
	"Export chat (.json)": "",
	"Export Chats": "I-export ang mga chat",
	"Export Documents Mapping": "I-export ang pagmapa sa dokumento",
	"Export Functions": "",
	"Export Models": "",
	"Export Prompts": "Export prompts",
	"Export Tools": "",
	"External Models": "",
	"Failed to create API Key.": "",
	"Failed to read clipboard contents": "Napakyas sa pagbasa sa sulod sa clipboard",
	"Failed to update settings": "",
	"February": "",
	"Feel free to add specific details": "",
	"File": "",
	"File Mode": "File mode",
	"File not found.": "Wala makit-an ang file.",
	"Filters": "",
	"Fingerprint spoofing detected: Unable to use initials as avatar. Defaulting to default profile image.": "",
	"Fluidly stream large external response chunks": "Hapsay nga paghatud sa daghang mga tipik sa eksternal nga mga tubag",
	"Focus chat input": "Pag-focus sa entry sa diskusyon",
	"Followed instructions perfectly": "",
	"Form": "",
	"Format your variables using square brackets like this:": "I-format ang imong mga variable gamit ang square brackets sama niini:",
	"Frequency Penalty": "",
	"Functions": "",
	"General": "Heneral",
	"General Settings": "kinatibuk-ang mga setting",
	"Generate Image": "",
	"Generating search query": "",
	"Generation Info": "",
	"Good Response": "",
	"Google PSE API Key": "",
	"Google PSE Engine Id": "",
	"h:mm a": "",
	"has no conversations.": "",
	"Hello, {{name}}": "Maayong buntag, {{name}}",
	"Help": "",
	"Hide": "Tagoa",
	"Hide Model": "",
	"How can I help you today?": "Unsaon nako pagtabang kanimo karon?",
	"Hybrid Search": "",
	"Image Generation (Experimental)": "Pagmugna og hulagway (Eksperimento)",
	"Image Generation Engine": "Makina sa paghimo og imahe",
	"Image Settings": "Mga Setting sa Imahen",
	"Images": "Mga hulagway",
	"Import Chats": "Import nga mga chat",
	"Import Documents Mapping": "Import nga pagmapa sa dokumento",
	"Import Functions": "",
	"Import Models": "",
	"Import Prompts": "Import prompt",
	"Import Tools": "",
	"Include `--api` flag when running stable-diffusion-webui": "Iapil ang `--api` nga bandila kung nagdagan nga stable-diffusion-webui",
	"Info": "",
	"Input commands": "Pagsulod sa input commands",
	"Install from Github URL": "",
	"Instant Auto-Send After Voice Transcription": "",
	"Interface": "Interface",
	"Invalid Tag": "",
	"January": "",
	"join our Discord for help.": "Apil sa among Discord alang sa tabang.",
	"JSON": "JSON",
	"JSON Preview": "",
	"July": "",
	"June": "",
	"JWT Expiration": "Pag-expire sa JWT",
	"JWT Token": "JWT token",
	"Keep Alive": "Padayon nga aktibo",
	"Keyboard shortcuts": "Mga shortcut sa keyboard",
	"Knowledge": "",
	"Language": "Pinulongan",
	"Last Active": "",
	"Last Modified": "",
	"Light": "Kahayag",
	"Listening...": "",
	"LLMs can make mistakes. Verify important information.": "Ang mga LLM mahimong masayop. ",
	"Local Models": "",
	"LTR": "",
	"Made by OpenWebUI Community": "Gihimo sa komunidad sa OpenWebUI",
	"Make sure to enclose them with": "Siguruha nga palibutan sila",
	"Manage": "",
	"Manage Models": "Pagdumala sa mga templates",
	"Manage Ollama Models": "Pagdumala sa mga modelo sa Ollama",
	"Manage Pipelines": "",
	"March": "",
	"Max Tokens (num_predict)": "",
	"Maximum of 3 models can be downloaded simultaneously. Please try again later.": "Ang labing taas nga 3 nga mga disenyo mahimong ma-download nga dungan. ",
	"May": "",
	"Memories accessible by LLMs will be shown here.": "",
	"Memory": "",
	"Messages you send after creating your link won't be shared. Users with the URL will be able to view the shared chat.": "",
	"Minimum Score": "",
	"Mirostat": "Mirostat",
	"Mirostat Eta": "Mirostat Eta",
	"Mirostat Tau": "Mirostat Tau",
	"MMMM DD, YYYY": "MMMM DD, YYYY",
	"MMMM DD, YYYY HH:mm": "",
	"MMMM DD, YYYY hh:mm:ss A": "",
	"Model '{{modelName}}' has been successfully downloaded.": "Ang modelo'{{modelName}}' malampuson nga na-download.",
	"Model '{{modelTag}}' is already in queue for downloading.": "Ang modelo'{{modelTag}}' naa na sa pila para ma-download.",
	"Model {{modelId}} not found": "Modelo {{modelId}} wala makit-an",
	"Model {{modelName}} is not vision capable": "",
	"Model {{name}} is now {{status}}": "",
	"Model filesystem path detected. Model shortname is required for update, cannot continue.": "",
	"Model ID": "",
	"Model not selected": "Wala gipili ang modelo",
	"Model Params": "",
	"Model Whitelisting": "Whitelist sa modelo",
	"Model(s) Whitelisted": "Gi-whitelist nga (mga) modelo",
	"Modelfile Content": "Mga sulod sa template file",
	"Models": "Mga modelo",
	"More": "",
	"Name": "Ngalan",
	"Name Tag": "Tag sa ngalan",
	"Name your model": "",
	"New Chat": "Bag-ong diskusyon",
	"New Password": "Bag-ong Password",
	"No documents found": "",
	"No results found": "",
	"No search query generated": "",
	"No source available": "Walay tinubdan nga anaa",
	"None": "",
	"Not factually correct": "",
	"Note: If you set a minimum score, the search will only return documents with a score greater than or equal to the minimum score.": "",
	"Notifications": "Mga pahibalo sa desktop",
	"November": "",
	"num_thread (Ollama)": "",
	"October": "",
	"Off": "Napuo",
	"Okay, Let's Go!": "Okay, lakaw na!",
	"OLED Dark": "",
	"Ollama": "",
	"Ollama API": "",
	"Ollama API disabled": "",
	"Ollama API is disabled": "",
	"Ollama Version": "Ollama nga bersyon",
	"On": "Gipaandar",
	"Only": "Lamang",
	"Only alphanumeric characters and hyphens are allowed in the command string.": "Ang alphanumeric nga mga karakter ug hyphen lang ang gitugotan sa command string.",
	"Oops! Hold tight! Your files are still in the processing oven. We're cooking them up to perfection. Please be patient and we'll let you know once they're ready.": "Oops! ",
	"Oops! Looks like the URL is invalid. Please double-check and try again.": "Oops! ",
	"Oops! There was an error in the previous response. Please try again or contact admin.": "",
	"Oops! You're using an unsupported method (frontend only). Please serve the WebUI from the backend.": "Oops! ",
	"Open": "Bukas",
	"Open AI": "Buksan ang AI",
	"Open AI (Dall-E)": "Buksan ang AI (Dall-E)",
	"Open new chat": "Ablihi ang bag-ong diskusyon",
	"OpenAI": "",
	"OpenAI API": "OpenAI API",
	"OpenAI API Config": "",
	"OpenAI API Key is required.": "Ang yawe sa OpenAI API gikinahanglan.",
	"OpenAI URL/Key required.": "",
	"or": "O",
	"Other": "",
	"Password": "Password",
	"PDF document (.pdf)": "",
	"PDF Extract Images (OCR)": "PDF Image Extraction (OCR)",
	"pending": "gipugngan",
	"Permission denied when accessing media devices": "",
	"Permission denied when accessing microphone": "",
	"Permission denied when accessing microphone: {{error}}": "Gidili ang pagtugot sa dihang nag-access sa mikropono: {{error}}",
	"Personalization": "",
	"Pipelines": "",
	"Pipelines Valves": "",
	"Plain text (.txt)": "",
	"Playground": "Dulaanan",
	"Positive attitude": "",
	"Previous 30 days": "",
	"Previous 7 days": "",
	"Profile Image": "",
	"Prompt": "",
	"Prompt (e.g. Tell me a fun fact about the Roman Empire)": "",
	"Prompt Content": "Ang sulod sa prompt",
	"Prompt suggestions": "Maabtik nga mga Sugyot",
	"Prompts": "Mga aghat",
	"Pull \"{{searchValue}}\" from Ollama.com": "",
	"Pull a model from Ollama.com": "Pagkuha ug template gikan sa Ollama.com",
	"Query Params": "Mga parameter sa pangutana",
	"RAG Template": "RAG nga modelo",
	"Read Aloud": "",
	"Record voice": "Irekord ang tingog",
	"Redirecting you to OpenWebUI Community": "Gi-redirect ka sa komunidad sa OpenWebUI",
	"Refer to yourself as \"User\" (e.g., \"User is learning Spanish\")": "",
	"Refused when it shouldn't have": "",
	"Regenerate": "",
	"Release Notes": "Release Notes",
	"Remove": "",
	"Remove Model": "",
	"Rename": "",
	"Repeat Last N": "Balika ang katapusang N",
	"Request Mode": "Query mode",
	"Reranking Model": "",
	"Reranking model disabled": "",
	"Reranking model set to \"{{reranking_model}}\"": "",
	"Reset": "",
	"Reset Upload Directory": "",
	"Reset Vector Storage": "I-reset ang pagtipig sa vector",
	"Response AutoCopy to Clipboard": "Awtomatikong kopya sa tubag sa clipboard",
	"Role": "Papel",
	"Rosé Pine": "Rosé Pine",
	"Rosé Pine Dawn": "Aube Pine Rosé",
	"RTL": "",
	"Running": "",
	"Save": "Tipigi",
	"Save & Create": "I-save ug Paghimo",
	"Save & Update": "I-save ug I-update",
	"Saving chat logs directly to your browser's storage is no longer supported. Please take a moment to download and delete your chat logs by clicking the button below. Don't worry, you can easily re-import your chat logs to the backend through": "Ang pag-save sa mga chat log direkta sa imong browser storage dili na suportado. ",
	"Scan": "Aron ma-scan",
	"Scan complete!": "Nakompleto ang pag-scan!",
	"Scan for documents from {{path}}": "I-scan ang mga dokumento gikan sa {{path}}",
	"Search": "Pagpanukiduki",
	"Search a model": "",
	"Search Chats": "",
	"Search Documents": "Pangitaa ang mga dokumento",
	"Search Functions": "",
	"Search Models": "",
	"Search Prompts": "Pangitaa ang mga prompt",
	"Search Query Generation Prompt": "",
	"Search Query Generation Prompt Length Threshold": "",
	"Search Result Count": "",
	"Search Tools": "",
	"Searched {{count}} sites_one": "",
	"Searched {{count}} sites_other": "",
	"Searching \"{{searchQuery}}\"": "",
	"Searxng Query URL": "",
	"See readme.md for instructions": "Tan-awa ang readme.md alang sa mga panudlo",
	"See what's new": "Tan-awa unsay bag-o",
	"Seed": "Binhi",
	"Select a base model": "",
	"Select a engine": "",
	"Select a mode": "Pagpili og mode",
	"Select a model": "Pagpili og modelo",
	"Select a pipeline": "",
	"Select a pipeline url": "",
	"Select an Ollama instance": "Pagpili usa ka pananglitan sa Ollama",
	"Select Documents": "",
	"Select model": "Pagpili og modelo",
	"Select only one model to call": "",
	"Selected model(s) do not support image inputs": "",
	"Send": "",
	"Send a Message": "Magpadala ug mensahe",
	"Send message": "Magpadala ug mensahe",
	"September": "",
	"Serper API Key": "",
	"Serply API Key": "",
	"Serpstack API Key": "",
	"Server connection verified": "Gipamatud-an nga koneksyon sa server",
	"Set as default": "Define pinaagi sa default",
	"Set Default Model": "Ibutang ang default template",
	"Set embedding model (e.g. {{model}})": "",
	"Set Image Size": "Ibutang ang gidak-on sa hulagway",
	"Set reranking model (e.g. {{model}})": "",
	"Set Steps": "Ipasabot ang mga lakang",
	"Set Task Model": "",
	"Set Voice": "Ibutang ang tingog",
	"Settings": "Mga setting",
	"Settings saved successfully!": "Malampuson nga na-save ang mga setting!",
	"Settings updated successfully": "",
	"Share": "",
	"Share Chat": "",
	"Share to OpenWebUI Community": "Ipakigbahin sa komunidad sa OpenWebUI",
	"short-summary": "mubo nga summary",
	"Show": "Pagpakita",
	"Show Admin Details in Account Pending Overlay": "",
	"Show Model": "",
	"Show shortcuts": "Ipakita ang mga shortcut",
	"Showcased creativity": "",
	"sidebar": "lateral bar",
	"Sign in": "Para maka log in",
	"Sign Out": "Pag-sign out",
	"Sign up": "Pagrehistro",
	"Signing in": "",
	"Source": "Tinubdan",
	"Speech recognition error: {{error}}": "Sayop sa pag-ila sa tingog: {{error}}",
	"Speech-to-Text Engine": "Engine sa pag-ila sa tingog",
	"Stop Sequence": "Pagkasunod-sunod sa pagsira",
	"STT Model": "",
	"STT Settings": "Mga setting sa STT",
	"Submit": "Isumite",
	"Subtitle (e.g. about the Roman Empire)": "",
	"Success": "Kalampusan",
	"Successfully updated.": "Malampuson nga na-update.",
	"Suggested": "",
	"System": "Sistema",
	"System Prompt": "Madasig nga Sistema",
	"Tags": "Mga tag",
	"Tap to interrupt": "",
	"Tavily API Key": "",
	"Tell us more:": "",
	"Temperature": "Temperatura",
	"Template": "Modelo",
	"Text Completion": "Pagkompleto sa teksto",
	"Text-to-Speech Engine": "Text-to-speech nga makina",
	"Tfs Z": "Tfs Z",
	"Thanks for your feedback!": "",
	"The score should be a value between 0.0 (0%) and 1.0 (100%).": "",
	"Theme": "Tema",
	"Thinking...": "",
	"This action cannot be undone. Do you wish to continue?": "",
	"This ensures that your valuable conversations are securely saved to your backend database. Thank you!": "Kini nagsiguro nga ang imong bililhon nga mga panag-istoryahanay luwas nga natipig sa imong backend database. ",
	"This is an experimental feature, it may not function as expected and is subject to change at any time.": "",
	"This setting does not sync across browsers or devices.": "Kini nga setting wala mag-sync tali sa mga browser o device.",
	"This will delete": "",
	"Thorough explanation": "",
	"Tip: Update multiple variable slots consecutively by pressing the tab key in the chat input after each replacement.": "Sugyot: Pag-update sa daghang variable nga lokasyon nga sunud-sunod pinaagi sa pagpindot sa tab key sa chat entry pagkahuman sa matag puli.",
	"Title": "Titulo",
	"Title (e.g. Tell me a fun fact)": "",
	"Title Auto-Generation": "Awtomatikong paghimo sa titulo",
	"Title cannot be an empty string.": "",
	"Title Generation Prompt": "Madasig nga henerasyon sa titulo",
	"to": "adunay",
	"To access the available model names for downloading,": "Aron ma-access ang mga ngalan sa modelo nga ma-download,",
	"To access the GGUF models available for downloading,": "Aron ma-access ang mga modelo sa GGUF nga magamit alang sa pag-download,",
	"To access the WebUI, please reach out to the administrator. Admins can manage user statuses from the Admin Panel.": "",
	"To add documents here, upload them to the \"Documents\" workspace first.": "",
	"to chat input.": "sa entrada sa iring.",
	"To select filters here, add them to the \"Functions\" workspace first.": "",
	"To select toolkits here, add them to the \"Tools\" workspace first.": "",
	"Today": "",
	"Toggle settings": "I-toggle ang mga setting",
	"Toggle sidebar": "I-toggle ang sidebar",
	"Tokens To Keep On Context Refresh (num_keep)": "",
	"Tools": "",
	"Top K": "Top K",
	"Top P": "Ibabaw nga P",
	"Trouble accessing Ollama?": "Adunay mga problema sa pag-access sa Ollama?",
	"TTS Model": "",
	"TTS Settings": "Mga Setting sa TTS",
	"TTS Voice": "",
	"Type": "",
	"Type Hugging Face Resolve (Download) URL": "Pagsulod sa resolusyon (pag-download) URL Hugging Face",
	"Uh-oh! There was an issue connecting to {{provider}}.": "Uh-oh!  {{provider}}.",
<<<<<<< HEAD
	"Unknown File Type '{{file_type}}', but accepting and treating as plain text": "Wala mailhi nga tipo sa file '{{file_type}}', apan gidawat ug gitratar ingon yano nga teksto",
=======
	"UI": "",
	"Unknown file type '{{file_type}}'. Proceeding with the file upload anyway.": "",
>>>>>>> a2ea6b1b
	"Update": "",
	"Update and Copy Link": "",
	"Update password": "I-update ang password",
	"Updated at": "",
	"Upload": "",
	"Upload a GGUF model": "Pag-upload ug modelo sa GGUF",
	"Upload Files": "",
	"Upload Pipeline": "",
	"Upload Progress": "Pag-uswag sa Pag-upload",
	"URL Mode": "URL mode",
	"Use '#' in the prompt input to load and select your documents.": "Gamita ang '#' sa dali nga pagsulod aron makarga ug mapili ang imong mga dokumento.",
	"Use Gravatar": "Paggamit sa Gravatar",
	"Use Initials": "",
	"use_mlock (Ollama)": "",
	"use_mmap (Ollama)": "",
	"user": "tiggamit",
	"User Permissions": "Mga permiso sa tiggamit",
	"Users": "Mga tiggamit",
	"Utilize": "Sa paggamit",
	"Valid time units:": "Balido nga mga yunit sa oras:",
	"variable": "variable",
	"variable to have them replaced with clipboard content.": "variable aron pulihan kini sa mga sulud sa clipboard.",
	"Version": "Bersyon",
	"Voice": "",
	"Warning": "",
	"Warning: If you update or change your embedding model, you will need to re-import all documents.": "",
	"Web": "Web",
	"Web API": "",
	"Web Loader Settings": "",
	"Web Params": "",
	"Web Search": "",
	"Web Search Engine": "",
	"Webhook URL": "",
	"WebUI Settings": "Mga Setting sa WebUI",
	"WebUI will make requests to": "Ang WebUI maghimo mga hangyo sa",
	"What’s New in": "Unsay bag-o sa",
	"When history is turned off, new chats on this browser won't appear in your history on any of your devices.": "Kung ang kasaysayan gipalong, ang mga bag-ong chat sa kini nga browser dili makita sa imong kasaysayan sa bisan unsang mga aparato.",
	"Whisper (Local)": "",
	"Widescreen Mode": "",
	"Workspace": "",
	"Write a prompt suggestion (e.g. Who are you?)": "Pagsulat og gisugyot nga prompt (eg. Kinsa ka?)",
	"Write a summary in 50 words that summarizes [topic or keyword].": "Pagsulat og 50 ka pulong nga summary nga nagsumaryo [topic o keyword].",
	"Yesterday": "",
	"You": "",
	"You can personalize your interactions with LLMs by adding memories through the 'Manage' button below, making them more helpful and tailored to you.": "",
	"You cannot clone a base model": "",
	"You have no archived conversations.": "",
	"You have shared this chat": "",
	"You're a helpful assistant.": "Usa ka ka mapuslanon nga katabang",
	"You're now logged in.": "Konektado ka na karon.",
	"Your account status is currently pending activation.": "",
	"Youtube": "",
	"Youtube Loader Settings": ""
}<|MERGE_RESOLUTION|>--- conflicted
+++ resolved
@@ -560,12 +560,8 @@
 	"Type": "",
 	"Type Hugging Face Resolve (Download) URL": "Pagsulod sa resolusyon (pag-download) URL Hugging Face",
 	"Uh-oh! There was an issue connecting to {{provider}}.": "Uh-oh!  {{provider}}.",
-<<<<<<< HEAD
-	"Unknown File Type '{{file_type}}', but accepting and treating as plain text": "Wala mailhi nga tipo sa file '{{file_type}}', apan gidawat ug gitratar ingon yano nga teksto",
-=======
 	"UI": "",
 	"Unknown file type '{{file_type}}'. Proceeding with the file upload anyway.": "",
->>>>>>> a2ea6b1b
 	"Update": "",
 	"Update and Copy Link": "",
 	"Update password": "I-update ang password",
