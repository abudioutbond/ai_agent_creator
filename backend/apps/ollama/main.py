<<<<<<< HEAD
from flask import Flask, request, Response, jsonify
from flask_cors import CORS

import requests
import json
=======
from fastapi import FastAPI, Request, Response, HTTPException, Depends
from fastapi.middleware.cors import CORSMiddleware
from fastapi.responses import StreamingResponse

import requests
import json
from pydantic import BaseModel
>>>>>>> 31fcb9d6

from apps.web.models.users import Users
from constants import ERROR_MESSAGES
from utils.utils import decode_token, get_current_user
from config import OLLAMA_API_BASE_URL, WEBUI_AUTH

app = FastAPI()
app.add_middleware(
    CORSMiddleware,
    allow_origins=["*"],
    allow_credentials=True,
    allow_methods=["*"],
    allow_headers=["*"],
)

app.state.OLLAMA_API_BASE_URL = OLLAMA_API_BASE_URL

# TARGET_SERVER_URL = OLLAMA_API_BASE_URL

<<<<<<< HEAD
@app.route("/",
           defaults={"path": ""},
           methods=["GET", "POST", "PUT", "DELETE"])
@app.route("/<path:path>", methods=["GET", "POST", "PUT", "DELETE"])
def proxy(path):
    # Combine the base URL of the target server with the requested path
    target_url = f"{TARGET_SERVER_URL}/{path}"
    print(target_url)
=======
>>>>>>> 31fcb9d6

@app.get("/url")
async def get_ollama_api_url(user=Depends(get_current_user)):
    if user and user.role == "admin":
        return {"OLLAMA_API_BASE_URL": app.state.OLLAMA_API_BASE_URL}
    else:
        raise HTTPException(status_code=401, detail=ERROR_MESSAGES.ACCESS_PROHIBITED)


<<<<<<< HEAD
    # Basic RBAC support
    if WEBUI_AUTH:
        if "Authorization" in headers:
            _, credentials = headers["Authorization"].split()
            token_data = decode_token(credentials)
            if token_data is None or "email" not in token_data:
                return jsonify({"detail": ERROR_MESSAGES.UNAUTHORIZED}), 401

            user = Users.get_user_by_email(token_data["email"])
            if user:
                # Only user and admin roles can access
                if user.role in ["user", "admin"]:
                    if path in ["pull", "delete", "push", "copy", "create"]:
                        # Only admin role can perform actions above
                        if user.role == "admin":
                            pass
                        else:
                            return (
                                jsonify({
                                    "detail":
                                    ERROR_MESSAGES.ACCESS_PROHIBITED
                                }),
                                401,
                            )
                    else:
                        pass
                else:
                    return jsonify(
                        {"detail": ERROR_MESSAGES.ACCESS_PROHIBITED}), 401
            else:
                return jsonify({"detail": ERROR_MESSAGES.UNAUTHORIZED}), 401
        else:
            return jsonify({"detail": ERROR_MESSAGES.UNAUTHORIZED}), 401
=======
class UrlUpdateForm(BaseModel):
    url: str


@app.post("/url/update")
async def update_ollama_api_url(
    form_data: UrlUpdateForm, user=Depends(get_current_user)
):
    if user and user.role == "admin":
        app.state.OLLAMA_API_BASE_URL = form_data.url
        return {"OLLAMA_API_BASE_URL": app.state.OLLAMA_API_BASE_URL}
>>>>>>> 31fcb9d6
    else:
        raise HTTPException(status_code=401, detail=ERROR_MESSAGES.ACCESS_PROHIBITED)


@app.api_route("/{path:path}", methods=["GET", "POST", "PUT", "DELETE"])
async def proxy(path: str, request: Request, user=Depends(get_current_user)):
    target_url = f"{app.state.OLLAMA_API_BASE_URL}/{path}"

    body = await request.body()
    headers = dict(request.headers)

    if user.role in ["user", "admin"]:
        if path in ["pull", "delete", "push", "copy", "create"]:
            if user.role != "admin":
                raise HTTPException(
                    status_code=401, detail=ERROR_MESSAGES.ACCESS_PROHIBITED
                )
    else:
        raise HTTPException(status_code=401, detail=ERROR_MESSAGES.ACCESS_PROHIBITED)

    headers.pop("Host", None)
    headers.pop("Authorization", None)
    headers.pop("Origin", None)
    headers.pop("Referer", None)

    try:
        r = requests.request(
            method=request.method,
            url=target_url,
            data=body,
            headers=headers,
            stream=True,
        )

        r.raise_for_status()

        return StreamingResponse(
            r.iter_content(chunk_size=8192),
            status_code=r.status_code,
            headers=dict(r.headers),
        )
    except Exception as e:
        print(e)
        error_detail = "Ollama WebUI: Server Connection Error"
<<<<<<< HEAD
        if r != None:
            print(r.text)
            res = r.json()
            if "error" in res:
                error_detail = f"Ollama: {res['error']}"
            print(res)

        return (
            jsonify({
                "detail": error_detail,
                "message": str(e),
            }),
            400,
        )


if __name__ == "__main__":
    app.run(debug=True)
=======
        if r is not None:
            try:
                res = r.json()
                if "error" in res:
                    error_detail = f"Ollama: {res['error']}"
            except:
                error_detail = f"Ollama: {e}"

        raise HTTPException(status_code=r.status_code, detail=error_detail)
>>>>>>> 31fcb9d6
<|MERGE_RESOLUTION|>--- conflicted
+++ resolved
@@ -1,10 +1,3 @@
-<<<<<<< HEAD
-from flask import Flask, request, Response, jsonify
-from flask_cors import CORS
-
-import requests
-import json
-=======
 from fastapi import FastAPI, Request, Response, HTTPException, Depends
 from fastapi.middleware.cors import CORSMiddleware
 from fastapi.responses import StreamingResponse
@@ -12,7 +5,6 @@
 import requests
 import json
 from pydantic import BaseModel
->>>>>>> 31fcb9d6
 
 from apps.web.models.users import Users
 from constants import ERROR_MESSAGES
@@ -32,17 +24,6 @@
 
 # TARGET_SERVER_URL = OLLAMA_API_BASE_URL
 
-<<<<<<< HEAD
-@app.route("/",
-           defaults={"path": ""},
-           methods=["GET", "POST", "PUT", "DELETE"])
-@app.route("/<path:path>", methods=["GET", "POST", "PUT", "DELETE"])
-def proxy(path):
-    # Combine the base URL of the target server with the requested path
-    target_url = f"{TARGET_SERVER_URL}/{path}"
-    print(target_url)
-=======
->>>>>>> 31fcb9d6
 
 @app.get("/url")
 async def get_ollama_api_url(user=Depends(get_current_user)):
@@ -52,41 +33,6 @@
         raise HTTPException(status_code=401, detail=ERROR_MESSAGES.ACCESS_PROHIBITED)
 
 
-<<<<<<< HEAD
-    # Basic RBAC support
-    if WEBUI_AUTH:
-        if "Authorization" in headers:
-            _, credentials = headers["Authorization"].split()
-            token_data = decode_token(credentials)
-            if token_data is None or "email" not in token_data:
-                return jsonify({"detail": ERROR_MESSAGES.UNAUTHORIZED}), 401
-
-            user = Users.get_user_by_email(token_data["email"])
-            if user:
-                # Only user and admin roles can access
-                if user.role in ["user", "admin"]:
-                    if path in ["pull", "delete", "push", "copy", "create"]:
-                        # Only admin role can perform actions above
-                        if user.role == "admin":
-                            pass
-                        else:
-                            return (
-                                jsonify({
-                                    "detail":
-                                    ERROR_MESSAGES.ACCESS_PROHIBITED
-                                }),
-                                401,
-                            )
-                    else:
-                        pass
-                else:
-                    return jsonify(
-                        {"detail": ERROR_MESSAGES.ACCESS_PROHIBITED}), 401
-            else:
-                return jsonify({"detail": ERROR_MESSAGES.UNAUTHORIZED}), 401
-        else:
-            return jsonify({"detail": ERROR_MESSAGES.UNAUTHORIZED}), 401
-=======
 class UrlUpdateForm(BaseModel):
     url: str
 
@@ -98,7 +44,6 @@
     if user and user.role == "admin":
         app.state.OLLAMA_API_BASE_URL = form_data.url
         return {"OLLAMA_API_BASE_URL": app.state.OLLAMA_API_BASE_URL}
->>>>>>> 31fcb9d6
     else:
         raise HTTPException(status_code=401, detail=ERROR_MESSAGES.ACCESS_PROHIBITED)
 
@@ -143,26 +88,6 @@
     except Exception as e:
         print(e)
         error_detail = "Ollama WebUI: Server Connection Error"
-<<<<<<< HEAD
-        if r != None:
-            print(r.text)
-            res = r.json()
-            if "error" in res:
-                error_detail = f"Ollama: {res['error']}"
-            print(res)
-
-        return (
-            jsonify({
-                "detail": error_detail,
-                "message": str(e),
-            }),
-            400,
-        )
-
-
-if __name__ == "__main__":
-    app.run(debug=True)
-=======
         if r is not None:
             try:
                 res = r.json()
@@ -171,5 +96,4 @@
             except:
                 error_detail = f"Ollama: {e}"
 
-        raise HTTPException(status_code=r.status_code, detail=error_detail)
->>>>>>> 31fcb9d6
+        raise HTTPException(status_code=r.status_code, detail=error_detail)