{
	"'s', 'm', 'h', 'd', 'w' or '-1' for no expiration.": "'s', 'm', 'h', 'd', 'w' или '-1' за неограничен срок.",
	"(Beta)": "(Бета)",
	"(e.g. `sh webui.sh --api`)": "(например `sh webui.sh --api`)",
	"(latest)": "(последна)",
	"{{modelName}} is thinking...": "{{modelName}} мисли ...",
	"{{user}}'s Chats": "",
	"{{webUIName}} Backend Required": "{{webUIName}} Изисква се Бекенд",
	"a user": "потребител",
	"About": "Относно",
	"Account": "Акаунт",
	"Accurate information": "",
	"Add a model": "Добавяне на модел",
	"Add a model tag name": "Добавяне на име на таг за модел",
	"Add a short description about what this modelfile does": "Добавяне на кратко описание за това какво прави този модфайл",
	"Add a short title for this prompt": "Добавяне на кратко заглавие за този промпт",
	"Add a tag": "Добавяне на таг",
	"Add Docs": "Добавяне на Документи",
	"Add Files": "Добавяне на Файлове",
	"Add message": "Добавяне на съобщение",
	"Add Model": "",
	"Add Tags": "добавяне на тагове",
	"Add User": "",
	"Adjusting these settings will apply changes universally to all users.": "При промяна на тези настройки промените се прилагат за всички потребители.",
	"admin": "админ",
	"Admin Panel": "Панел на Администратор",
	"Admin Settings": "Настройки на Администратор",
	"Advanced Parameters": "Разширени Параметри",
	"all": "всички",
	"All Users": "Всички Потребители",
	"Allow": "Позволи",
	"Allow Chat Deletion": "Позволи Изтриване на Чат",
	"alphanumeric characters and hyphens": "алфанумерични знаци и тире",
	"Already have an account?": "Вече имате акаунт? ",
	"an assistant": "асистент",
	"and": "и",
	"and create a new shared link.": "",
	"API Base URL": "API Базов URL",
	"API Key": "API Ключ",
	"API Key created.": "",
	"API keys": "",
	"API RPM": "API RPM",
	"Archive": "",
	"Archived Chats": "",
	"are allowed - Activate this command by typing": "са разрешени - Активирайте тази команда чрез въвеждане",
	"Are you sure?": "Сигурни ли сте?",
	"Attention to detail": "",
	"Audio": "Аудио",
	"Auto-playback response": "Аувтоматично възпроизвеждане на Отговора",
	"Auto-send input after 3 sec.": "Аувтоматично изпращане на входа след 3 сек.",
	"AUTOMATIC1111 Base URL": "AUTOMATIC1111 Базов URL",
	"AUTOMATIC1111 Base URL is required.": "AUTOMATIC1111 Базов URL е задължителен.",
	"available!": "наличен!",
	"Back": "Назад",
	"Bad Response": "",
	"before": "",
	"Being lazy": "",
	"Builder Mode": "Режим на Създаване",
	"Cancel": "Отказ",
	"Categories": "Категории",
	"Change Password": "Промяна на Парола",
	"Chat": "Чат",
	"Chat History": "Чат История",
	"Chat History is off for this browser.": "Чат История е изключен за този браузър.",
	"Chats": "Чатове",
	"Check Again": "Проверете Още Веднъж",
	"Check for updates": "Проверка за актуализации",
	"Checking for updates...": "Проверка за актуализации...",
	"Choose a model before saving...": "Изберете модел преди запазване...",
	"Chunk Overlap": "Chunk Overlap",
	"Chunk Params": "Chunk Params",
	"Chunk Size": "Chunk Size",
	"Click here for help.": "Натиснете тук за помощ.",
	"Click here to": "",
	"Click here to check other modelfiles.": "Натиснете тук за проверка на други моделфайлове.",
	"Click here to select": "Натиснете тук, за да изберете",
	"Click here to select a csv file.": "",
	"Click here to select documents.": "Натиснете тук, за да изберете документи.",
	"click here.": "натиснете тук.",
	"Click on the user role button to change a user's role.": "Натиснете върху бутона за промяна на ролята на потребителя.",
	"Close": "Затвори",
	"Collection": "Колекция",
	"ComfyUI": "",
	"ComfyUI Base URL": "",
	"ComfyUI Base URL is required.": "",
	"Command": "Команда",
	"Confirm Password": "Потвърди Парола",
	"Connections": "Връзки",
	"Content": "Съдържание",
	"Context Length": "Дължина на Контекста",
	"Continue Response": "",
	"Conversation Mode": "Режим на Чат",
	"Copied shared chat URL to clipboard!": "",
	"Copy": "",
	"Copy last code block": "Копиране на последен код блок",
	"Copy last response": "Копиране на последен отговор",
	"Copy Link": "",
	"Copying to clipboard was successful!": "Копирането в клипборда беше успешно!",
	"Create a concise, 3-5 word phrase as a header for the following query, strictly adhering to the 3-5 word limit and avoiding the use of the word 'title':": "Създайте кратка фраза от 3-5 думи като заглавие за следващото запитване, като стриктно спазвате ограничението от 3-5 думи и избягвате използването на думата 'заглавие':",
	"Create a modelfile": "Създаване на модфайл",
	"Create Account": "Създаване на Акаунт",
	"Create new key": "",
	"Create new secret key": "",
	"Created at": "Създадено на",
	"Created At": "",
	"Current Model": "Текущ модел",
	"Current Password": "Текуща Парола",
	"Custom": "Персонализиран",
	"Customize Ollama models for a specific purpose": "Персонализиране на Ollama моделите за конкретна цел",
	"Dark": "Тъмен",
	"Dashboard": "",
	"Database": "База данни",
	"DD/MM/YYYY HH:mm": "DD/MM/YYYY HH:mm",
	"Default": "По подразбиране",
	"Default (Automatic1111)": "По подразбиране (Automatic1111)",
	"Default (SentenceTransformers)": "",
	"Default (Web API)": "По подразбиране (Web API)",
	"Default model updated": "Моделът по подразбиране е обновен",
	"Default Prompt Suggestions": "Промпт Предложения по подразбиране",
	"Default User Role": "Роля на потребителя по подразбиране",
	"delete": "изтриване",
	"Delete": "",
	"Delete a model": "Изтриване на модел",
	"Delete chat": "Изтриване на чат",
	"Delete Chat": "",
	"Delete Chats": "Изтриване на Чатове",
	"delete this link": "",
	"Delete User": "",
	"Deleted {{deleteModelTag}}": "Изтрито {{deleteModelTag}}",
	"Deleted {{tagName}}": "",
	"Description": "Описание",
	"Didn't fully follow instructions": "",
	"Disabled": "Деактивиран",
	"Discover a modelfile": "Откриване на модфайл",
	"Discover a prompt": "Откриване на промпт",
	"Discover, download, and explore custom prompts": "Откриване, сваляне и преглед на персонализирани промптове",
	"Discover, download, and explore model presets": "Откриване, сваляне и преглед на пресетове на модели",
	"Display the username instead of You in the Chat": "Показване на потребителското име вместо Вие в чата",
	"Document": "Документ",
	"Document Settings": "Документ Настройки",
	"Documents": "Документи",
	"does not make any external connections, and your data stays securely on your locally hosted server.": "няма външни връзки, и вашите данни остават сигурни на локално назначен сървър.",
	"Don't Allow": "Не Позволявай",
	"Don't have an account?": "Нямате акаунт?",
	"Don't like the style": "",
	"Download": "",
	"Download Database": "Сваляне на база данни",
	"Drop any files here to add to the conversation": "Пускане на файлове тук, за да ги добавите в чата",
	"e.g. '30s','10m'. Valid time units are 's', 'm', 'h'.": "напр. '30с','10м'. Валидни единици са 'с', 'м', 'ч'.",
	"Edit": "",
	"Edit Doc": "Редактиране на документ",
	"Edit User": "Редактиране на потребител",
	"Email": "Имейл",
	"Embedding Model Engine": "",
	"Embedding model set to \"{{embedding_model}}\"": "",
	"Enable Chat History": "Вклюване на Чат История",
	"Enable New Sign Ups": "Вклюване на Нови Потребители",
	"Enabled": "Включено",
	"Ensure your CSV file includes 4 columns in this order: Name, Email, Password, Role.": "",
	"Enter {{role}} message here": "Въведете съобщение за {{role}} тук",
	"Enter Chunk Overlap": "Въведете Chunk Overlap",
	"Enter Chunk Size": "Въведете Chunk Size",
	"Enter Image Size (e.g. 512x512)": "Въведете размер на изображението (напр. 512x512)",
	"Enter LiteLLM API Base URL (litellm_params.api_base)": "Въведете LiteLLM API Base URL (litellm_params.api_base)",
	"Enter LiteLLM API Key (litellm_params.api_key)": "Въведете LiteLLM API Key (litellm_params.api_key)",
	"Enter LiteLLM API RPM (litellm_params.rpm)": "Въведете LiteLLM API RPM (litellm_params.rpm)",
	"Enter LiteLLM Model (litellm_params.model)": "Въведете LiteLLM Model (litellm_params.model)",
	"Enter Max Tokens (litellm_params.max_tokens)": "Въведете Max Tokens (litellm_params.max_tokens)",
	"Enter model tag (e.g. {{modelTag}})": "Въведете таг на модел (напр. {{modelTag}})",
	"Enter Number of Steps (e.g. 50)": "Въведете брой стъпки (напр. 50)",
	"Enter Score": "",
	"Enter stop sequence": "Въведете стоп последователност",
	"Enter Top K": "Въведете Top K",
	"Enter URL (e.g. http://127.0.0.1:7860/)": "Въведете URL (напр. http://127.0.0.1:7860/)",
	"Enter URL (e.g. http://localhost:11434)": "",
	"Enter Your Email": "Въведете имейл",
	"Enter Your Full Name": "Въведете вашето пълно име",
	"Enter Your Password": "Въведете вашата парола",
	"Enter Your Role": "",
	"Experimental": "Експериментално",
	"Export All Chats (All Users)": "Експортване на всички чатове (За всички потребители)",
	"Export Chats": "Експортване на чатове",
	"Export Documents Mapping": "Експортване на документен мапинг",
	"Export Modelfiles": "Експортване на модфайлове",
	"Export Prompts": "Експортване на промптове",
	"Failed to create API Key.": "",
	"Failed to read clipboard contents": "Грешка при четене на съдържанието от клипборда",
	"Feel free to add specific details": "",
	"File Mode": "Файл Мод",
	"File not found.": "Файл не е намерен.",
	"Fingerprint spoofing detected: Unable to use initials as avatar. Defaulting to default profile image.": "",
	"Fluidly stream large external response chunks": "Плавно предаване на големи части от външен отговор",
	"Focus chat input": "Фокусиране на чат вход",
	"Followed instructions perfectly": "",
	"Format your variables using square brackets like this:": "Форматирайте вашите променливи, като използвате квадратни скоби, както следва:",
	"From (Base Model)": "От (Базов модел)",
	"Full Screen Mode": "На Цял екран",
	"General": "Основни",
	"General Settings": "Основни Настройки",
	"Generation Info": "",
	"Good Response": "",
	"has no conversations.": "",
	"Hello, {{name}}": "Здравей, {{name}}",
	"Hide": "Скрий",
	"Hide Additional Params": "Скрий допълнителни параметри",
	"How can I help you today?": "Как мога да ви помогна днес?",
	"Hybrid Search": "",
	"Image Generation (Experimental)": "Генерация на изображения (Експериментално)",
	"Image Generation Engine": "Двигател за генериране на изображения",
	"Image Settings": "Настройки на изображения",
	"Images": "Изображения",
	"Import Chats": "Импортване на чатове",
	"Import Documents Mapping": "Импортване на документен мапинг",
	"Import Modelfiles": "Импортване на модфайлове",
	"Import Prompts": "Импортване на промптове",
	"Include `--api` flag when running stable-diffusion-webui": "Включете флага `--api`, когато стартирате stable-diffusion-webui",
	"Interface": "Интерфейс",
	"join our Discord for help.": "свържете се с нашия Discord за помощ.",
	"JSON": "JSON",
	"JWT Expiration": "JWT Expiration",
	"JWT Token": "JWT Token",
	"Keep Alive": "Keep Alive",
	"Keyboard shortcuts": "Клавиши за бърз достъп",
	"Language": "Език",
	"Last Active": "",
	"Light": "Светъл",
	"Listening...": "Слушам...",
	"LLMs can make mistakes. Verify important information.": "LLMs могат да правят грешки. Проверете важните данни.",
	"Made by OpenWebUI Community": "Направено от OpenWebUI общността",
	"Make sure to enclose them with": "Уверете се, че са заключени с",
	"Manage LiteLLM Models": "Управление на LiteLLM Моделите",
	"Manage Models": "Управление на Моделите",
	"Manage Ollama Models": "Управление на Ollama Моделите",
	"Max Tokens": "Max Tokens",
	"Maximum of 3 models can be downloaded simultaneously. Please try again later.": "Максимум 3 модели могат да бъдат сваляни едновременно. Моля, опитайте отново по-късно.",
<<<<<<< HEAD
	"Messages you send after creating your link won't be shared. Users with the URL will beable to view the shared chat.": "",
=======
>>>>>>> 5cf62139
	"Minimum Score": "",
	"Mirostat": "Mirostat",
	"Mirostat Eta": "Mirostat Eta",
	"Mirostat Tau": "Mirostat Tau",
	"MMMM DD, YYYY": "MMMM DD, YYYY",
	"MMMM DD, YYYY HH:mm": "",
	"Model '{{modelName}}' has been successfully downloaded.": "Моделът '{{modelName}}' беше успешно свален.",
	"Model '{{modelTag}}' is already in queue for downloading.": "Моделът '{{modelTag}}' е вече в очакване за сваляне.",
	"Model {{modelId}} not found": "Моделът {{modelId}} не е намерен",
	"Model {{modelName}} already exists.": "Моделът {{modelName}} вече съществува.",
	"Model filesystem path detected. Model shortname is required for update, cannot continue.": "",
	"Model Name": "Име на модел",
	"Model not selected": "Не е избран модел",
	"Model Tag Name": "Име на таг на модел",
	"Model Whitelisting": "Модел Whitelisting",
	"Model(s) Whitelisted": "Модели Whitelisted",
	"Modelfile": "Модфайл",
	"Modelfile Advanced Settings": "Разширени настройки на модфайл",
	"Modelfile Content": "Съдържание на модфайл",
	"Modelfiles": "Модфайлове",
	"Models": "Модели",
	"More": "",
	"My Documents": "Мои документи",
	"My Modelfiles": "Мои модфайлове",
	"My Prompts": "Мои промптове",
	"Name": "Име",
	"Name Tag": "Име Таг",
	"Name your modelfile": "Име на модфайла",
	"New Chat": "Нов чат",
	"New Password": "Нова парола",
	"No results found": "",
	"Not factually correct": "",
	"Not sure what to add?": "Не сте сигурни, какво да добавите?",
	"Not sure what to write? Switch to": "Не сте сигурни, какво да напишете? Превключете към",
	"Note: If you set a minimum score, the search will only return documents with a score greater than or equal to the minimum score.": "",
	"Notifications": "Десктоп Известия",
	"Off": "Изкл.",
	"Okay, Let's Go!": "ОК, Нека започваме!",
	"OLED Dark": "",
	"Ollama": "",
	"Ollama Base URL": "Ollama Базов URL",
	"Ollama Version": "Ollama Версия",
	"On": "Вкл.",
	"Only": "Само",
	"Only alphanumeric characters and hyphens are allowed in the command string.": "Само алфанумерични знаци и тире са разрешени в командния низ.",
	"Oops! Hold tight! Your files are still in the processing oven. We're cooking them up to perfection. Please be patient and we'll let you know once they're ready.": "Упс! Задръжте! Файловете ви все още са в пещта за обработка. Готвим ги до съвършенство. Моля, бъдете търпеливи и ще ви уведомим, когато са готови.",
	"Oops! Looks like the URL is invalid. Please double-check and try again.": "Упс! Изглежда URL адресът е невалиден. Моля, проверете отново и опитайте пак.",
	"Oops! You're using an unsupported method (frontend only). Please serve the WebUI from the backend.": "Упс! Използвате неподдържан метод (само фронтенд). Моля, сервирайте WebUI от бекенда.",
	"Open": "Отвори",
	"Open AI": "Open AI",
	"Open AI (Dall-E)": "Open AI (Dall-E)",
	"Open new chat": "Отвори нов чат",
	"OpenAI": "",
	"OpenAI API": "OpenAI API",
	"OpenAI API Config": "",
	"OpenAI API Key is required.": "OpenAI API ключ е задължителен.",
	"OpenAI URL/Key required.": "",
	"or": "или",
	"Other": "",
	"Overview": "",
	"Parameters": "Параметри",
	"Password": "Парола",
	"PDF document (.pdf)": "",
	"PDF Extract Images (OCR)": "PDF Extract Images (OCR)",
	"pending": "в очакване",
	"Permission denied when accessing microphone: {{error}}": "Permission denied when accessing microphone: {{error}}",
	"Plain text (.txt)": "",
	"Playground": "Плейграунд",
	"Positive attitude": "",
	"Profile Image": "",
	"Prompt (e.g. Tell me a fun fact about the Roman Empire)": "",
	"Prompt Content": "Съдържание на промпта",
	"Prompt suggestions": "Промпт предложения",
	"Prompts": "Промптове",
	"Pull \"{{searchValue}}\" from Ollama.com": "",
	"Pull a model from Ollama.com": "Издърпайте модел от Ollama.com",
	"Pull Progress": "Прогрес на издърпването",
	"Query Params": "Query Параметри",
	"RAG Template": "RAG Шаблон",
	"Raw Format": "Raw Формат",
	"Read Aloud": "",
	"Record voice": "Записване на глас",
	"Redirecting you to OpenWebUI Community": "Пренасочване към OpenWebUI общността",
	"Refused when it shouldn't have": "",
	"Regenerate": "",
	"Release Notes": "Бележки по изданието",
	"Remove": "",
	"Remove Model": "",
	"Rename": "",
	"Repeat Last N": "Repeat Last N",
	"Repeat Penalty": "Repeat Penalty",
	"Request Mode": "Request Mode",
	"Reranking model disabled": "",
	"Reranking model set to \"{{reranking_model}}\"": "",
	"Reset Vector Storage": "Ресет Vector Storage",
	"Response AutoCopy to Clipboard": "Аувтоматично копиране на отговор в клипборда",
	"Role": "Роля",
	"Rosé Pine": "Rosé Pine",
	"Rosé Pine Dawn": "Rosé Pine Dawn",
	"Save": "Запис",
	"Save & Create": "Запис & Създаване",
	"Save & Submit": "Запис & Изпращане",
	"Save & Update": "Запис & Актуализиране",
	"Saving chat logs directly to your browser's storage is no longer supported. Please take a moment to download and delete your chat logs by clicking the button below. Don't worry, you can easily re-import your chat logs to the backend through": "Запазването на чат логове директно в хранилището на вашия браузър вече не се поддържа. Моля, отделете малко време, за да изтеглите и изтриете чат логовете си, като щракнете върху бутона по-долу. Не се притеснявайте, можете лесно да импортирате отново чат логовете си в бекенда чрез",
	"Scan": "Сканиране",
	"Scan complete!": "Сканиране завършено!",
	"Scan for documents from {{path}}": "Сканиране за документи в {{path}}",
	"Search": "Търси",
	"Search a model": "",
	"Search Documents": "Търси Документи",
	"Search Prompts": "Търси Промптове",
	"See readme.md for instructions": "Виж readme.md за инструкции",
	"See what's new": "Виж какво е новото",
	"Seed": "Seed",
	"Select a mode": "Изберете режим",
	"Select a model": "Изберете модел",
	"Select an Ollama instance": "Изберете Ollama инстанция",
	"Send a Message": "Изпращане на Съобщение",
	"Send message": "Изпращане на съобщение",
	"Server connection verified": "Server connection verified",
	"Set as default": "Задай по подразбиране",
	"Set Default Model": "Задай Модел По Подразбиране",
	"Set Image Size": "Задай Размер на Изображението",
	"Set Steps": "Задай Стъпки",
	"Set Title Auto-Generation Model": "Задай Модел за Автоматично Генериране на Заглавие",
	"Set Voice": "Задай Глас",
	"Settings": "Настройки",
	"Settings saved successfully!": "Настройките са запазени успешно!",
	"Share": "",
	"Share Chat": "",
	"Share to OpenWebUI Community": "Споделите с OpenWebUI Общността",
	"short-summary": "short-summary",
	"Show": "Покажи",
	"Show Additional Params": "Покажи допълнителни параметри",
	"Show shortcuts": "Покажи",
	"Showcased creativity": "",
	"sidebar": "sidebar",
	"Sign in": "Вписване",
	"Sign Out": "Изход",
	"Sign up": "Регистрация",
	"Signing in": "",
	"Speech recognition error: {{error}}": "Speech recognition error: {{error}}",
	"Speech-to-Text Engine": "Speech-to-Text Engine",
	"SpeechRecognition API is not supported in this browser.": "SpeechRecognition API is not supported in this browser.",
	"Stop Sequence": "Stop Sequence",
	"STT Settings": "STT Настройки",
	"Submit": "Изпращане",
	"Subtitle (e.g. about the Roman Empire)": "",
	"Success": "Успех",
	"Successfully updated.": "Успешно обновено.",
	"Sync All": "Синхронизиране на всички",
	"System": "Система",
	"System Prompt": "Системен Промпт",
	"Tags": "Тагове",
	"Tell us more:": "",
	"Temperature": "Температура",
	"Template": "Шаблон",
	"Text Completion": "Text Completion",
	"Text-to-Speech Engine": "Text-to-Speech Engine",
	"Tfs Z": "Tfs Z",
	"Thanks for your feedback!": "",
	"The score should be a value between 0.0 (0%) and 1.0 (100%).": "",
	"Theme": "Тема",
	"This ensures that your valuable conversations are securely saved to your backend database. Thank you!": "Това гарантира, че ценните ви разговори се запазват сигурно във вашата бекенд база данни. Благодарим ви!",
	"This setting does not sync across browsers or devices.": "Тази настройка не се синхронизира между браузъри или устройства.",
	"Thorough explanation": "",
	"Tip: Update multiple variable slots consecutively by pressing the tab key in the chat input after each replacement.": "Съвет: Актуализирайте няколко слота за променливи последователно, като натискате клавиша Tab в чат входа след всяка подмяна.",
	"Title": "Заглавие",
	"Title (e.g. Tell me a fun fact)": "",
	"Title Auto-Generation": "Автоматично Генериране на Заглавие",
	"Title Generation Prompt": "Промпт за Генериране на Заглавие",
	"to": "в",
	"To access the available model names for downloading,": "За да получите достъп до наличните имена на модели за изтегляне,",
	"To access the GGUF models available for downloading,": "За да получите достъп до GGUF моделите, налични за изтегляне,",
	"to chat input.": "към чат входа.",
	"Toggle settings": "Toggle settings",
	"Toggle sidebar": "Toggle sidebar",
	"Top K": "Top K",
	"Top P": "Top P",
	"Trouble accessing Ollama?": "Проблеми с достъпът до Ollama?",
	"TTS Settings": "TTS Настройки",
	"Type Hugging Face Resolve (Download) URL": "Въведете Hugging Face Resolve (Download) URL",
	"Uh-oh! There was an issue connecting to {{provider}}.": "О, не! Възникна проблем при свързването с {{provider}}.",
	"Unknown File Type '{{file_type}}', but accepting and treating as plain text": "Непознат файлов тип '{{file_type}}', но се приема и обработва като текст",
	"Update and Copy Link": "",
	"Update Embedding Model": "",
	"Update embedding model (e.g. {{model}})": "",
	"Update password": "Обновяване на парола",
	"Update Reranking Model": "",
	"Update reranking model (e.g. {{model}})": "",
	"Upload a GGUF model": "Качване на GGUF модел",
	"Upload files": "Качване на файлове",
	"Upload Progress": "Прогрес на качването",
	"URL Mode": "URL Mode",
	"Use '#' in the prompt input to load and select your documents.": "Използвайте '#' във промпта за да заредите и изберете вашите документи.",
	"Use Gravatar": "Използвайте Gravatar",
	"Use Initials": "",
	"user": "потребител",
	"User Permissions": "Права на потребителя",
	"Users": "Потребители",
	"Utilize": "Използване",
	"Valid time units:": "Валидни единици за време:",
	"variable": "променлива",
	"variable to have them replaced with clipboard content.": "променливи да се заменят съдържанието от клипборд.",
	"Version": "Версия",
	"Warning: If you update or change your embedding model, you will need to re-import all documents.": "",
	"Web": "Уеб",
	"Webhook URL": "",
	"WebUI Add-ons": "WebUI Добавки",
	"WebUI Settings": "WebUI Настройки",
	"WebUI will make requests to": "WebUI ще направи заявки към",
	"What’s New in": "Какво е новото в",
	"When history is turned off, new chats on this browser won't appear in your history on any of your devices.": "Когато историята е изключена, нови чатове в този браузър ще не се показват в историята на никои от вашия профил.",
	"Whisper (Local)": "Whisper (Локален)",
	"Write a prompt suggestion (e.g. Who are you?)": "Напиши предложение за промпт (напр. Кой сте вие?)",
	"Write a summary in 50 words that summarizes [topic or keyword].": "Напиши описание в 50 знака, което описва [тема или ключова дума].",
	"You": "Вие",
	"You have no archived conversations.": "",
	"You have shared this chat": "",
	"You're a helpful assistant.": "Вие сте полезен асистент.",
	"You're now logged in.": "Сега, вие влязохте в системата.",
	"Youtube": ""
}<|MERGE_RESOLUTION|>--- conflicted
+++ resolved
@@ -233,10 +233,6 @@
 	"Manage Ollama Models": "Управление на Ollama Моделите",
 	"Max Tokens": "Max Tokens",
 	"Maximum of 3 models can be downloaded simultaneously. Please try again later.": "Максимум 3 модели могат да бъдат сваляни едновременно. Моля, опитайте отново по-късно.",
-<<<<<<< HEAD
-	"Messages you send after creating your link won't be shared. Users with the URL will beable to view the shared chat.": "",
-=======
->>>>>>> 5cf62139
 	"Minimum Score": "",
 	"Mirostat": "Mirostat",
 	"Mirostat Eta": "Mirostat Eta",
